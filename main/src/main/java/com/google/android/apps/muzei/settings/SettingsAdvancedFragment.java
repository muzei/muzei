/*
 * Copyright 2014 Google Inc.
 *
 * Licensed under the Apache License, Version 2.0 (the "License");
 * you may not use this file except in compliance with the License.
 * You may obtain a copy of the License at
 *
 *     http://www.apache.org/licenses/LICENSE-2.0
 *
 * Unless required by applicable law or agreed to in writing, software
 * distributed under the License is distributed on an "AS IS" BASIS,
 * WITHOUT WARRANTIES OR CONDITIONS OF ANY KIND, either express or implied.
 * See the License for the specific language governing permissions and
 * limitations under the License.
 */

package com.google.android.apps.muzei.settings;

import android.app.Activity;
import android.content.SharedPreferences;
import android.os.Bundle;
import android.os.Handler;
import android.preference.PreferenceManager;
import android.support.v4.app.Fragment;
import android.view.LayoutInflater;
import android.view.MenuItem;
import android.view.View;
import android.view.ViewGroup;
import android.widget.AdapterView;
import android.widget.ArrayAdapter;
import android.widget.CheckBox;
import android.widget.CompoundButton;
import android.widget.SeekBar;
import android.widget.Spinner;

import com.google.android.apps.muzei.LockScreenVisibleReceiver;
import com.google.android.apps.muzei.MuzeiWallpaperService;
import com.google.android.apps.muzei.NewWallpaperNotificationReceiver;
import com.google.android.apps.muzei.event.BlurAmountChangedEvent;
import com.google.android.apps.muzei.event.DimAmountChangedEvent;
import com.google.android.apps.muzei.event.DoubleTapActionChangedEvent;
import com.google.android.apps.muzei.event.GreyAmountChangedEvent;
import com.google.android.apps.muzei.event.TapAction;
import com.google.android.apps.muzei.event.ThreeFingerActionChangedEvent;
import com.google.android.apps.muzei.render.MuzeiBlurRenderer;

import net.nurik.roman.muzei.R;

import org.greenrobot.eventbus.EventBus;

/**
 * Fragment for allowing the user to configure advanced settings.
 */
public class SettingsAdvancedFragment extends Fragment
        implements SettingsActivity.SettingsActivityMenuListener {

    private Handler mHandler = new Handler();
    private SeekBar mBlurSeekBar;
    private SeekBar mDimSeekBar;
    private SeekBar mGreySeekBar;
<<<<<<< HEAD
    private CheckBox mNotifyNewWallpaperCheckBox;
    private CheckBox mBlurOnLockScreenCheckBox;
    private Spinner mDoubleTapActionSpinner;
    private Spinner mThreeFingerActionSpinner;
=======
>>>>>>> 3dec755b

    public SettingsAdvancedFragment() {
    }

    @Override
    public View onCreateView(LayoutInflater inflater, ViewGroup container,
            Bundle savedInstanceState) {
        View rootView = inflater.inflate(R.layout.settings_advanced_fragment, container, false);

        mBlurSeekBar = (SeekBar) rootView.findViewById(R.id.blur_amount);
        mBlurSeekBar.setProgress(getSharedPreferences().getInt(Prefs.PREF_BLUR_AMOUNT,
                MuzeiBlurRenderer.DEFAULT_BLUR));
        mBlurSeekBar.setOnSeekBarChangeListener(new SeekBar.OnSeekBarChangeListener() {
            @Override
            public void onProgressChanged(SeekBar seekBar, int value, boolean fromUser) {
                if (fromUser) {
                    mHandler.removeCallbacks(mUpdateBlurRunnable);
                    mHandler.postDelayed(mUpdateBlurRunnable, 750);
                }
            }

            @Override
            public void onStartTrackingTouch(SeekBar seekBar) {
            }

            @Override
            public void onStopTrackingTouch(SeekBar seekBar) {
            }
        });

        mDimSeekBar = (SeekBar) rootView.findViewById(R.id.dim_amount);
        mDimSeekBar.setProgress(getSharedPreferences().getInt(Prefs.PREF_DIM_AMOUNT,
                MuzeiBlurRenderer.DEFAULT_MAX_DIM));
        mDimSeekBar.setOnSeekBarChangeListener(new SeekBar.OnSeekBarChangeListener() {
            @Override
            public void onProgressChanged(SeekBar seekBar, int value, boolean fromUser) {
                if (fromUser) {
                    mHandler.removeCallbacks(mUpdateDimRunnable);
                    mHandler.postDelayed(mUpdateDimRunnable, 750);
                }
            }

            @Override
            public void onStartTrackingTouch(SeekBar seekBar) {
            }

            @Override
            public void onStopTrackingTouch(SeekBar seekBar) {
            }
        });

        mGreySeekBar = (SeekBar) rootView.findViewById(R.id.grey_amount);
        mGreySeekBar.setProgress(getSharedPreferences().getInt(Prefs.PREF_GREY_AMOUNT,
                MuzeiBlurRenderer.DEFAULT_GREY));
        mGreySeekBar.setOnSeekBarChangeListener(new SeekBar.OnSeekBarChangeListener() {
            @Override
            public void onProgressChanged(SeekBar seekBar, int value, boolean fromUser) {
                if (fromUser) {
                    mHandler.removeCallbacks(mUpdateGreyRunnable);
                    mHandler.postDelayed(mUpdateGreyRunnable, 750);
                }
            }

            @Override
            public void onStartTrackingTouch(SeekBar seekBar) {
            }

            @Override
            public void onStopTrackingTouch(SeekBar seekBar) {
            }
        });
<<<<<<< HEAD

        //Double Tap action

        mDoubleTapActionSpinner = (Spinner)rootView.findViewById(R.id.advanced_settings_doubletapaction_spinner);

        TapActionEntry[] entries = new TapActionEntry[] {
                new TapActionEntry(getString(R.string.settings_tap_action_nothing), TapAction.NOTHING),
                new TapActionEntry(getString(R.string.settings_tap_action_showoriginal), TapAction.SHOW_ORIGINAL_ARTWORK),
                new TapActionEntry(getString(R.string.settings_tap_action_next), TapAction.NEXT_ARTWORK),
                new TapActionEntry(getString(R.string.settings_tap_action_view), TapAction.VIEW_ARTWORK)
        };

        ArrayAdapter<TapActionEntry> doubleTapActionSpinnerAdapter =
                new ArrayAdapter<TapActionEntry>(
                        inflater.getContext(),
                        R.layout.settings_ab_spinner_list_item_dropdown,
                        entries);

        @TapAction.Value
        int currentDoubleTapAction = getSharedPreferences().getInt(
                MuzeiWallpaperService.PREF_DOUBLETAPACTION,
                TapAction.SHOW_ORIGINAL_ARTWORK);

        initTapActionSpinner(mDoubleTapActionSpinner, doubleTapActionSpinnerAdapter, entries, currentDoubleTapAction);

        mDoubleTapActionSpinner.setOnItemSelectedListener(new AdapterView.OnItemSelectedListener() {
            @Override
            public void onItemSelected(AdapterView<?> parent, View view, int position, long id) {
                TapActionEntry entry = (TapActionEntry)parent.getSelectedItem();
                @TapAction.Value int newAction = entry.getTapAction();
                getSharedPreferences().edit()
                        .putInt(MuzeiWallpaperService.PREF_DOUBLETAPACTION, newAction)
                        .apply();
                EventBus.getDefault().post(new DoubleTapActionChangedEvent(newAction));
            }

            @Override
            public void onNothingSelected(AdapterView<?> parent) {
            }
        });

        //Three finger action

        mThreeFingerActionSpinner = (Spinner)rootView.findViewById(R.id.advanced_settings_threefingertapaction_spinner);

        ArrayAdapter<TapActionEntry> threeFingerActionSpinnerAdapter =
                new ArrayAdapter<TapActionEntry>(
                        inflater.getContext(),
                        R.layout.settings_ab_spinner_list_item_dropdown,
                        entries);

        @TapAction.Value
        int currentThreeFingerAction = getSharedPreferences().getInt(
                MuzeiWallpaperService.PREF_THREEFINGERACTION,
                TapAction.NOTHING);

        initTapActionSpinner(mThreeFingerActionSpinner, threeFingerActionSpinnerAdapter, entries, currentThreeFingerAction);

        mThreeFingerActionSpinner.setOnItemSelectedListener(new AdapterView.OnItemSelectedListener() {
            @Override
            public void onItemSelected(AdapterView<?> parent, View view, int position, long id) {
                TapActionEntry entry = (TapActionEntry)parent.getSelectedItem();
                @TapAction.Value
                int newAction = entry.getTapAction();
                getSharedPreferences().edit()
                        .putInt(MuzeiWallpaperService.PREF_THREEFINGERACTION, newAction)
                        .apply();
                EventBus.getDefault().post(new ThreeFingerActionChangedEvent(newAction));
            }

            @Override
            public void onNothingSelected(AdapterView<?> parent) {
            }
        });

        mNotifyNewWallpaperCheckBox = (CheckBox) rootView.findViewById(
=======
        CheckBox mNotifyNewWallpaperCheckBox = (CheckBox) rootView.findViewById(
>>>>>>> 3dec755b
                R.id.notify_new_wallpaper_checkbox);
        mNotifyNewWallpaperCheckBox.setOnCheckedChangeListener(
                new CompoundButton.OnCheckedChangeListener() {
                    @Override
                    public void onCheckedChanged(CompoundButton button, boolean checked) {
                        getSharedPreferences().edit()
                                .putBoolean(NewWallpaperNotificationReceiver.PREF_ENABLED, checked)
                                .apply();
                        EventBus.getDefault().post(new BlurAmountChangedEvent());
                    }
                }
        );
        mNotifyNewWallpaperCheckBox.setChecked(getSharedPreferences()
                .getBoolean(NewWallpaperNotificationReceiver.PREF_ENABLED, true));
        CheckBox mBlurOnLockScreenCheckBox = (CheckBox) rootView.findViewById(
                R.id.blur_on_lockscreen_checkbox);
        mBlurOnLockScreenCheckBox.setOnCheckedChangeListener(
                new CompoundButton.OnCheckedChangeListener() {
                    @Override
                    public void onCheckedChanged(CompoundButton button, boolean checked) {
                        getSharedPreferences().edit()
                                .putBoolean(LockScreenVisibleReceiver.PREF_ENABLED, !checked)
                                .apply();
                    }
                }
        );
        mBlurOnLockScreenCheckBox.setChecked(!getSharedPreferences()
                .getBoolean(LockScreenVisibleReceiver.PREF_ENABLED, false));
        return rootView;
    }

    private void initTapActionSpinner(Spinner tapActionSpinner, ArrayAdapter<TapActionEntry> arrayAdapter, TapActionEntry[] entries, @TapAction.Value int currentTapAction) {
        tapActionSpinner.setAdapter(arrayAdapter);

        //Search the current action in the provided entries
        int idx = 0;
        for(int i=0; i<entries.length; i++)
        {
            if(entries[i].getTapAction() == currentTapAction)
            {
                idx = i;
                break;
            }
        }
        //to set the selected item
        tapActionSpinner.setSelection(idx);
    }

    @Override
    public void onAttach(Activity activity) {
        ((SettingsActivity) activity).inflateMenuFromFragment(R.menu.settings_advanced);
        super.onAttach(activity);
    }

    @Override
    public void onDestroy() {
        super.onDestroy();
        mHandler.removeCallbacksAndMessages(null);
    }

    private SharedPreferences getSharedPreferences() {
        return PreferenceManager.getDefaultSharedPreferences(getActivity());
    }

    private Runnable mUpdateBlurRunnable = new Runnable() {
        @Override
        public void run() {
            getSharedPreferences().edit()
                    .putInt(Prefs.PREF_BLUR_AMOUNT, mBlurSeekBar.getProgress())
                    .apply();
            EventBus.getDefault().post(new BlurAmountChangedEvent());
        }
    };

    private Runnable mUpdateDimRunnable = new Runnable() {
        @Override
        public void run() {
            getSharedPreferences().edit()
                    .putInt(Prefs.PREF_DIM_AMOUNT, mDimSeekBar.getProgress())
                    .apply();
            EventBus.getDefault().post(new DimAmountChangedEvent());
        }
    };

    private Runnable mUpdateGreyRunnable = new Runnable() {
        @Override
        public void run() {
            getSharedPreferences().edit()
                    .putInt(Prefs.PREF_GREY_AMOUNT, mGreySeekBar.getProgress())
                    .apply();
            EventBus.getDefault().post(new GreyAmountChangedEvent());
        }
    };

    @Override
    public void onSettingsActivityMenuItemClick(MenuItem item) {
        if (item.getItemId() == R.id.action_reset_defaults) {
            getSharedPreferences().edit()
                    .putInt(Prefs.PREF_BLUR_AMOUNT, MuzeiBlurRenderer.DEFAULT_BLUR)
                    .putInt(Prefs.PREF_DIM_AMOUNT, MuzeiBlurRenderer.DEFAULT_MAX_DIM)
                    .putInt(Prefs.PREF_GREY_AMOUNT, MuzeiBlurRenderer.DEFAULT_GREY)
                    .apply();
            mBlurSeekBar.setProgress(MuzeiBlurRenderer.DEFAULT_BLUR);
            mDimSeekBar.setProgress(MuzeiBlurRenderer.DEFAULT_MAX_DIM);
            mGreySeekBar.setProgress(MuzeiBlurRenderer.DEFAULT_GREY);
            EventBus.getDefault().post(new BlurAmountChangedEvent());
            EventBus.getDefault().post(new DimAmountChangedEvent());
            EventBus.getDefault().post(new GreyAmountChangedEvent());
        }
    }

    public class TapActionEntry
    {
        private String mName;
        @TapAction.Value
        private int mAction;

        public TapActionEntry(String name, @TapAction.Value int action)
        {
            mName = name;
            mAction = action;
        }

        public String getName()
        {
            return mName;
        }

        @TapAction.Value
        public int getTapAction()
        {
            return mAction;
        }

        @Override
        public String toString() {
            return mName;
        }
    }
}<|MERGE_RESOLUTION|>--- conflicted
+++ resolved
@@ -46,6 +46,7 @@
 
 import net.nurik.roman.muzei.R;
 
+import de.greenrobot.event.EventBus;
 import org.greenrobot.eventbus.EventBus;
 
 /**
@@ -58,13 +59,10 @@
     private SeekBar mBlurSeekBar;
     private SeekBar mDimSeekBar;
     private SeekBar mGreySeekBar;
-<<<<<<< HEAD
     private CheckBox mNotifyNewWallpaperCheckBox;
     private CheckBox mBlurOnLockScreenCheckBox;
     private Spinner mDoubleTapActionSpinner;
     private Spinner mThreeFingerActionSpinner;
-=======
->>>>>>> 3dec755b
 
     public SettingsAdvancedFragment() {
     }
@@ -136,7 +134,6 @@
             public void onStopTrackingTouch(SeekBar seekBar) {
             }
         });
-<<<<<<< HEAD
 
         //Double Tap action
 
@@ -213,9 +210,7 @@
         });
 
         mNotifyNewWallpaperCheckBox = (CheckBox) rootView.findViewById(
-=======
         CheckBox mNotifyNewWallpaperCheckBox = (CheckBox) rootView.findViewById(
->>>>>>> 3dec755b
                 R.id.notify_new_wallpaper_checkbox);
         mNotifyNewWallpaperCheckBox.setOnCheckedChangeListener(
                 new CompoundButton.OnCheckedChangeListener() {
@@ -228,8 +223,11 @@
                     }
                 }
         );
+                });
         mNotifyNewWallpaperCheckBox.setChecked(getSharedPreferences()
                 .getBoolean(NewWallpaperNotificationReceiver.PREF_ENABLED, true));
+
+        mBlurOnLockScreenCheckBox = (CheckBox) rootView.findViewById(
         CheckBox mBlurOnLockScreenCheckBox = (CheckBox) rootView.findViewById(
                 R.id.blur_on_lockscreen_checkbox);
         mBlurOnLockScreenCheckBox.setOnCheckedChangeListener(
