/*
 * Copyright 2014 Google Inc.
 *
 * Licensed under the Apache License, Version 2.0 (the "License");
 * you may not use this file except in compliance with the License.
 * You may obtain a copy of the License at
 *
 *     http://www.apache.org/licenses/LICENSE-2.0
 *
 * Unless required by applicable law or agreed to in writing, software
 * distributed under the License is distributed on an "AS IS" BASIS,
 * WITHOUT WARRANTIES OR CONDITIONS OF ANY KIND, either express or implied.
 * See the License for the specific language governing permissions and
 * limitations under the License.
 */

package com.google.android.apps.muzei.settings;

import android.app.Activity;
import android.app.Fragment;
import android.content.SharedPreferences;
import android.os.Bundle;
import android.os.Handler;
import android.preference.PreferenceManager;
import android.view.LayoutInflater;
import android.view.MenuItem;
import android.view.View;
import android.view.ViewGroup;
import android.widget.AdapterView;
import android.widget.ArrayAdapter;
import android.widget.CheckBox;
import android.widget.CompoundButton;
import android.widget.SeekBar;
import android.widget.Spinner;

import com.google.android.apps.muzei.LockScreenVisibleReceiver;
import com.google.android.apps.muzei.MuzeiWallpaperService;
import com.google.android.apps.muzei.NewWallpaperNotificationReceiver;
import com.google.android.apps.muzei.event.BlurAmountChangedEvent;
import com.google.android.apps.muzei.event.DimAmountChangedEvent;
import com.google.android.apps.muzei.event.DoubleTapActionChangedEvent;
import com.google.android.apps.muzei.event.GreyAmountChangedEvent;
import com.google.android.apps.muzei.event.TapAction;
import com.google.android.apps.muzei.event.ThreeFingerActionChangedEvent;
import com.google.android.apps.muzei.render.MuzeiBlurRenderer;

import net.nurik.roman.muzei.R;

import de.greenrobot.event.EventBus;

/**
 * Fragment for allowing the user to configure advanced settings.
 */
public class SettingsAdvancedFragment extends Fragment
        implements SettingsActivity.SettingsActivityMenuListener {

    private Handler mHandler = new Handler();
    private SeekBar mBlurSeekBar;
    private SeekBar mDimSeekBar;
    private SeekBar mGreySeekBar;
    private CheckBox mNotifyNewWallpaperCheckBox;
    private CheckBox mBlurOnLockScreenCheckBox;
    private Spinner mDoubleTapActionSpinner;
    private Spinner mThreeFingerActionSpinner;

    public SettingsAdvancedFragment() {
    }

    @Override
    public View onCreateView(LayoutInflater inflater, ViewGroup container,
            Bundle savedInstanceState) {
        View rootView = inflater.inflate(R.layout.settings_advanced_fragment, container, false);

        mBlurSeekBar = (SeekBar) rootView.findViewById(R.id.blur_amount);
        mBlurSeekBar.setProgress(getSharedPreferences().getInt(Prefs.PREF_BLUR_AMOUNT,
                MuzeiBlurRenderer.DEFAULT_BLUR));
        mBlurSeekBar.setOnSeekBarChangeListener(new SeekBar.OnSeekBarChangeListener() {
            @Override
            public void onProgressChanged(SeekBar seekBar, int value, boolean fromUser) {
                if (fromUser) {
                    mHandler.removeCallbacks(mUpdateBlurRunnable);
                    mHandler.postDelayed(mUpdateBlurRunnable, 750);
                }
            }

            @Override
            public void onStartTrackingTouch(SeekBar seekBar) {
            }

            @Override
            public void onStopTrackingTouch(SeekBar seekBar) {
            }
        });

        mDimSeekBar = (SeekBar) rootView.findViewById(R.id.dim_amount);
        mDimSeekBar.setProgress(getSharedPreferences().getInt(Prefs.PREF_DIM_AMOUNT,
                MuzeiBlurRenderer.DEFAULT_MAX_DIM));
        mDimSeekBar.setOnSeekBarChangeListener(new SeekBar.OnSeekBarChangeListener() {
            @Override
            public void onProgressChanged(SeekBar seekBar, int value, boolean fromUser) {
                if (fromUser) {
                    mHandler.removeCallbacks(mUpdateDimRunnable);
                    mHandler.postDelayed(mUpdateDimRunnable, 750);
                }
            }

            @Override
            public void onStartTrackingTouch(SeekBar seekBar) {
            }

            @Override
            public void onStopTrackingTouch(SeekBar seekBar) {
            }
        });

        mGreySeekBar = (SeekBar) rootView.findViewById(R.id.grey_amount);
        mGreySeekBar.setProgress(getSharedPreferences().getInt(Prefs.PREF_GREY_AMOUNT,
                MuzeiBlurRenderer.DEFAULT_GREY));
        mGreySeekBar.setOnSeekBarChangeListener(new SeekBar.OnSeekBarChangeListener() {
            @Override
            public void onProgressChanged(SeekBar seekBar, int value, boolean fromUser) {
                if (fromUser) {
                    mHandler.removeCallbacks(mUpdateGreyRunnable);
                    mHandler.postDelayed(mUpdateGreyRunnable, 750);
                }
            }

            @Override
            public void onStartTrackingTouch(SeekBar seekBar) {
            }

            @Override
            public void onStopTrackingTouch(SeekBar seekBar) {
            }
        });

        //Double Tap action

        mDoubleTapActionSpinner = (Spinner)rootView.findViewById(R.id.advanced_settings_doubletapaction_spinner);

        TapActionEntry[] entries = new TapActionEntry[] {
                new TapActionEntry(getString(R.string.settings_tap_action_nothing), TapAction.Nothing),
                new TapActionEntry(getString(R.string.settings_tap_action_showoriginal), TapAction.ShowOriginalArtwork),
                new TapActionEntry(getString(R.string.settings_tap_action_next), TapAction.NextArtwork),
                new TapActionEntry(getString(R.string.settings_tap_action_view), TapAction.ViewArtwork)
        };

        ArrayAdapter<TapActionEntry> doubleTapActionSpinnerAdapter =
                new ArrayAdapter<TapActionEntry>(
                        inflater.getContext(),
                        R.layout.settings_ab_spinner_list_item_dropdown,
                        entries);

        TapAction currentDoubleTapAction = TapAction.fromCode(
                getSharedPreferences().getInt(
                        MuzeiWallpaperService.PREF_DOUBLETAPACTION,
                        TapAction.ShowOriginalArtwork.getCode()));

        initTapActionSpinner(mDoubleTapActionSpinner, doubleTapActionSpinnerAdapter, entries, currentDoubleTapAction);

        mDoubleTapActionSpinner.setOnItemSelectedListener(new AdapterView.OnItemSelectedListener() {
            @Override
            public void onItemSelected(AdapterView<?> parent, View view, int position, long id) {
                TapActionEntry entry = (TapActionEntry)parent.getSelectedItem();
                TapAction newAction = entry.getTapAction();
                getSharedPreferences().edit()
                        .putInt(MuzeiWallpaperService.PREF_DOUBLETAPACTION, newAction.getCode())
                        .apply();
                EventBus.getDefault().post(new DoubleTapActionChangedEvent(newAction));
            }

            @Override
            public void onNothingSelected(AdapterView<?> parent) {
            }
        });

        //Three finger action

        mThreeFingerActionSpinner = (Spinner)rootView.findViewById(R.id.advanced_settings_threefingertapaction_spinner);

        ArrayAdapter<TapActionEntry> threeFingerActionSpinnerAdapter =
                new ArrayAdapter<TapActionEntry>(
                        inflater.getContext(),
                        R.layout.settings_ab_spinner_list_item_dropdown,
                        entries);

        TapAction currentThreeFingerAction = TapAction.fromCode(
                getSharedPreferences().getInt(
                        MuzeiWallpaperService.PREF_THREEFINGERACTION,
                        TapAction.Nothing.getCode()));

        initTapActionSpinner(mThreeFingerActionSpinner, threeFingerActionSpinnerAdapter, entries, currentThreeFingerAction);

        mThreeFingerActionSpinner.setOnItemSelectedListener(new AdapterView.OnItemSelectedListener() {
            @Override
            public void onItemSelected(AdapterView<?> parent, View view, int position, long id) {
                TapActionEntry entry = (TapActionEntry)parent.getSelectedItem();
                TapAction newAction = entry.getTapAction();
                getSharedPreferences().edit()
                        .putInt(MuzeiWallpaperService.PREF_THREEFINGERACTION, newAction.getCode())
                        .apply();
                EventBus.getDefault().post(new ThreeFingerActionChangedEvent(newAction));
            }

            @Override
            public void onNothingSelected(AdapterView<?> parent) {
            }
        });

        mNotifyNewWallpaperCheckBox = (CheckBox) rootView.findViewById(
                R.id.notify_new_wallpaper_checkbox);
        mNotifyNewWallpaperCheckBox.setOnCheckedChangeListener(
                new CompoundButton.OnCheckedChangeListener() {
                    @Override
                    public void onCheckedChanged(CompoundButton button, boolean checked) {
                        getSharedPreferences().edit()
                                .putBoolean(NewWallpaperNotificationReceiver.PREF_ENABLED, checked)
                                .apply();
                        EventBus.getDefault().post(new BlurAmountChangedEvent());
                    }
                }
        );
        mNotifyNewWallpaperCheckBox.setChecked(getSharedPreferences()
                .getBoolean(NewWallpaperNotificationReceiver.PREF_ENABLED, true));

        mBlurOnLockScreenCheckBox = (CheckBox) rootView.findViewById(
                R.id.blur_on_lockscreen_checkbox);
        mBlurOnLockScreenCheckBox.setOnCheckedChangeListener(
                new CompoundButton.OnCheckedChangeListener() {
                    @Override
                    public void onCheckedChanged(CompoundButton button, boolean checked) {
                        getSharedPreferences().edit()
                                .putBoolean(LockScreenVisibleReceiver.PREF_ENABLED, !checked)
                                .apply();
                    }
                }
        );
        mBlurOnLockScreenCheckBox.setChecked(!getSharedPreferences()
                .getBoolean(LockScreenVisibleReceiver.PREF_ENABLED, false));
        return rootView;
    }

    private void initTapActionSpinner(Spinner tapActionSpinner, ArrayAdapter<TapActionEntry> arrayAdapter, TapActionEntry[] entries, TapAction currentTapAction) {
        tapActionSpinner.setAdapter(arrayAdapter);

        //Search the current action in the provided entries
        int idx = 0;
        for(int i=0; i<entries.length; i++)
        {
            if(entries[i].getTapAction() == currentTapAction)
            {
                idx = i;
                break;
            }
        }
        //to set the selected item
        tapActionSpinner.setSelection(idx);
    }

    @Override
    public void onAttach(Activity activity) {
        ((SettingsActivity) activity).inflateMenuFromFragment(R.menu.settings_advanced);
        super.onAttach(activity);
    }

    @Override
    public void onDestroy() {
        super.onDestroy();
        mHandler.removeCallbacksAndMessages(null);
    }

    private SharedPreferences getSharedPreferences() {
        return PreferenceManager.getDefaultSharedPreferences(getActivity());
    }

    private Runnable mUpdateBlurRunnable = new Runnable() {
        @Override
        public void run() {
            getSharedPreferences().edit()
                    .putInt(Prefs.PREF_BLUR_AMOUNT, mBlurSeekBar.getProgress())
                    .apply();
            EventBus.getDefault().post(new BlurAmountChangedEvent());
        }
    };

    private Runnable mUpdateDimRunnable = new Runnable() {
        @Override
        public void run() {
            getSharedPreferences().edit()
                    .putInt(Prefs.PREF_DIM_AMOUNT, mDimSeekBar.getProgress())
                    .apply();
            EventBus.getDefault().post(new DimAmountChangedEvent());
        }
    };

    private Runnable mUpdateGreyRunnable = new Runnable() {
        @Override
        public void run() {
            getSharedPreferences().edit()
                    .putInt(Prefs.PREF_GREY_AMOUNT, mGreySeekBar.getProgress())
                    .apply();
            EventBus.getDefault().post(new GreyAmountChangedEvent());
        }
    };

<<<<<<< HEAD

    public class TapActionEntry
    {
        private String mName;
        private TapAction mAction;

        public TapActionEntry(String name, TapAction action)
        {
            mName = name;
            mAction = action;
        }

        public String getName()
        {
            return mName;
        }

        public TapAction getTapAction()
        {
            return mAction;
        }

        @Override
        public String toString() {
            return mName;
=======
    @Override
    public void onSettingsActivityMenuItemClick(MenuItem item) {
        if (item.getItemId() == R.id.action_reset_defaults) {
            getSharedPreferences().edit()
                    .putInt(Prefs.PREF_BLUR_AMOUNT, MuzeiBlurRenderer.DEFAULT_BLUR)
                    .putInt(Prefs.PREF_DIM_AMOUNT, MuzeiBlurRenderer.DEFAULT_MAX_DIM)
                    .putInt(Prefs.PREF_GREY_AMOUNT, MuzeiBlurRenderer.DEFAULT_GREY)
                    .apply();
            mBlurSeekBar.setProgress(MuzeiBlurRenderer.DEFAULT_BLUR);
            mDimSeekBar.setProgress(MuzeiBlurRenderer.DEFAULT_MAX_DIM);
            mGreySeekBar.setProgress(MuzeiBlurRenderer.DEFAULT_GREY);
            EventBus.getDefault().post(new BlurAmountChangedEvent());
            EventBus.getDefault().post(new DimAmountChangedEvent());
            EventBus.getDefault().post(new GreyAmountChangedEvent());
>>>>>>> 7383dc6e
        }
    }
}<|MERGE_RESOLUTION|>--- conflicted
+++ resolved
@@ -303,33 +303,6 @@
         }
     };
 
-<<<<<<< HEAD
-
-    public class TapActionEntry
-    {
-        private String mName;
-        private TapAction mAction;
-
-        public TapActionEntry(String name, TapAction action)
-        {
-            mName = name;
-            mAction = action;
-        }
-
-        public String getName()
-        {
-            return mName;
-        }
-
-        public TapAction getTapAction()
-        {
-            return mAction;
-        }
-
-        @Override
-        public String toString() {
-            return mName;
-=======
     @Override
     public void onSettingsActivityMenuItemClick(MenuItem item) {
         if (item.getItemId() == R.id.action_reset_defaults) {
@@ -344,7 +317,33 @@
             EventBus.getDefault().post(new BlurAmountChangedEvent());
             EventBus.getDefault().post(new DimAmountChangedEvent());
             EventBus.getDefault().post(new GreyAmountChangedEvent());
->>>>>>> 7383dc6e
+        }
+    }
+
+    public class TapActionEntry
+    {
+        private String mName;
+        private TapAction mAction;
+
+        public TapActionEntry(String name, TapAction action)
+        {
+            mName = name;
+            mAction = action;
+        }
+
+        public String getName()
+        {
+            return mName;
+        }
+
+        public TapAction getTapAction()
+        {
+            return mAction;
+        }
+
+        @Override
+        public String toString() {
+            return mName;
         }
     }
 }